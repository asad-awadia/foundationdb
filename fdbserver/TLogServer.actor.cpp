--- conflicted
+++ resolved
@@ -1179,27 +1179,11 @@
 
 void commitMessages( TLogData *self, Reference<LogData> logData, Version version, Arena arena, StringRef messages ) {
 	ArenaReader rd( arena, messages, Unversioned() );
-<<<<<<< HEAD
-	std::vector<TagsAndMessage> msgs;
+	self->tempTagMessages.clear();
 	while(!rd.empty()) {
 		TagsAndMessage tagsAndMsg;
 		tagsAndMsg.loadFromArena(&rd, nullptr);
-		msgs.push_back(std::move(tagsAndMsg));
-=======
-	int32_t messageLength, rawLength;
-	uint16_t tagCount;
-	uint32_t sub;
-	self->tempTagMessages.clear();
-	while(!rd.empty()) {
-		TagsAndMessage tagsAndMsg;
-		rd.checkpoint();
-		rd >> messageLength >> sub >> tagCount;
-		tagsAndMsg.tags = VectorRef<Tag>((Tag*)rd.readBytes(tagCount*sizeof(Tag)), tagCount);
-		rawLength = messageLength + sizeof(messageLength);
-		rd.rewind();
-		tagsAndMsg.message = StringRef((uint8_t const*)rd.readBytes(rawLength), rawLength);
 		self->tempTagMessages.push_back(std::move(tagsAndMsg));
->>>>>>> fd5c57d4
 	}
 	commitMessages(self, logData, version, self->tempTagMessages);
 }
