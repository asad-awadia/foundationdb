--- conflicted
+++ resolved
@@ -1857,13 +1857,9 @@
 }
 
 void setConfigDB(TestConfig const& testConfig) {
-<<<<<<< HEAD
-	if (g_pSimulator) {
-		g_simulator.configDBType = testConfig.getConfigDBType();
-	}
-=======
-	g_simulator->configDBType = testConfig.getConfigDBType();
->>>>>>> 59b04d46
+	if (g_simulator) {
+		g_simulator->configDBType = testConfig.getConfigDBType();
+	}
 }
 
 // Generates and sets an appropriate configuration for the database according to
