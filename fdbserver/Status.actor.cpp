--- conflicted
+++ resolved
@@ -617,13 +617,8 @@
 	}
 
 	for(workerItr = workers.begin(); workerItr != workers.end(); ++workerItr) {
-<<<<<<< HEAD
 		wait(yield());
-		state StatusObject statusObj;
-=======
-		Void _ = wait(yield());
 		state JsonString statusObj;
->>>>>>> f87443a6
 		try {
 			ASSERT(pMetrics.count(workerItr->first.address()));
 
@@ -966,13 +961,8 @@
 				(*probeObj)[format("%s_seconds", prefix).c_str()] = result.get();
 			}
 		}
-<<<<<<< HEAD
 		when(wait(delay(timeoutSeconds))) {
-			messages->push_back(makeMessage(format("%s_probe_timeout", prefix).c_str(), format("Unable to %s after %d seconds.", description, timeoutSeconds).c_str()));
-=======
-		when(Void _ = wait(delay(timeoutSeconds))) {
 			messages->push_back(JsonString::makeMessage(format("%s_probe_timeout", prefix).c_str(), format("Unable to %s after %d seconds.", description, timeoutSeconds).c_str()));
->>>>>>> f87443a6
 		}
 	}
 
@@ -1062,13 +1052,8 @@
 
 					fullReplication = (!unreplicated || (result.get().usableRegions == 1 && unreplicated < result.get().regions.size()));
 				}
-<<<<<<< HEAD
 				when(wait(getConfTimeout)) {
-					messages->push_back(makeMessage("full_replication_timeout", "Unable to read datacenter replicas."));
-=======
-				when(Void _ = wait(getConfTimeout)) {
 					messages->push_back(JsonString::makeMessage("full_replication_timeout", "Unable to read datacenter replicas."));
->>>>>>> f87443a6
 				}
 			}
 			break;
@@ -1106,13 +1091,8 @@
 	return statusObj;
 }
 
-<<<<<<< HEAD
-ACTOR static Future<StatusObject> dataStatusFetcher(std::pair<WorkerInterface, ProcessClass> mWorker, int *minReplicasRemaining) {
-	state StatusObject statusObjData;
-=======
-ACTOR static Future<JsonString> dataStatusFetcher(std::pair<WorkerInterface, ProcessClass> mWorker, std::string dbName, int *minReplicasRemaining) {
+ACTOR static Future<JsonString> dataStatusFetcher(std::pair<WorkerInterface, ProcessClass> mWorker, int *minReplicasRemaining) {
 	state JsonString statusObjData;
->>>>>>> f87443a6
 
 	try {
 		std::vector<Future<TraceEventFields>> futures;
@@ -1339,13 +1319,8 @@
 	return extraTlogEligibleMachines;
 }
 
-<<<<<<< HEAD
-ACTOR static Future<StatusObject> workloadStatusFetcher(Reference<AsyncVar<struct ServerDBInfo>> db, vector<std::pair<WorkerInterface, ProcessClass>> workers, std::pair<WorkerInterface, ProcessClass> mWorker, 
-	StatusObject *qos, StatusObject *data_overlay, std::set<std::string> *incomplete_reasons, Future<ErrorOr<vector<std::pair<StorageServerInterface, TraceEventFields>>>> storageServerFuture) 
-=======
 ACTOR static Future<JsonString> workloadStatusFetcher(Reference<AsyncVar<struct ServerDBInfo>> db, vector<std::pair<WorkerInterface, ProcessClass>> workers, std::pair<WorkerInterface, ProcessClass> mWorker,
-	std::string dbName, JsonString *qos, JsonString *data_overlay, std::set<std::string> *incomplete_reasons, Future<ErrorOr<vector<std::pair<StorageServerInterface, TraceEventFields>>>> storageServerFuture)
->>>>>>> f87443a6
+	JsonString *qos, JsonString *data_overlay, std::set<std::string> *incomplete_reasons, Future<ErrorOr<vector<std::pair<StorageServerInterface, TraceEventFields>>>> storageServerFuture)
 {
 	state JsonString statusObj;
 	state JsonString operationsObj;
@@ -1771,13 +1746,8 @@
 		std::vector<NetworkAddress> incompatibleConnections,
 		Version datacenterVersionDifference )
 {
-<<<<<<< HEAD
-=======
-	// since we no longer offer multi-database support, all databases must be named DB
-	state std::string dbName = "DB";
 	state double tStart = now();
 
->>>>>>> f87443a6
 	// Check if master worker is present
 	state JsonStringArray messages;
 	state std::set<std::string> status_incomplete_reasons;
@@ -1888,15 +1858,9 @@
 			state Future<ErrorOr<vector<std::pair<TLogInterface, TraceEventFields>>>> tLogFuture = errorOr(getTLogsAndMetrics(db, address_workers));
 
 			state int minReplicasRemaining = -1;
-<<<<<<< HEAD
-			std::vector<Future<StatusObject>> futures2;
+			std::vector<Future<JsonString>> futures2;
 			futures2.push_back(dataStatusFetcher(mWorker, &minReplicasRemaining));
 			futures2.push_back(workloadStatusFetcher(db, workers, mWorker, &qos, &data_overlay, &status_incomplete_reasons, storageServerFuture));
-=======
-			std::vector<Future<JsonString>> futures2;
-			futures2.push_back(dataStatusFetcher(mWorker, dbName, &minReplicasRemaining));
-			futures2.push_back(workloadStatusFetcher(db, workers, mWorker, dbName, &qos, &data_overlay, &status_incomplete_reasons, storageServerFuture));
->>>>>>> f87443a6
 			futures2.push_back(layerStatusFetcher(cx, &messages, &status_incomplete_reasons));
 			futures2.push_back(lockedStatusFetcher(db, &messages, &status_incomplete_reasons));
 
