--- conflicted
+++ resolved
@@ -435,19 +435,12 @@
 			                              GetReadVersionRequest::FLAG_USE_MIN_KNOWN_COMMITTED_VERSION);
 			choose {
 				when(wait(self->cx->onProxiesChanged())) {}
-<<<<<<< HEAD
-				when(GetReadVersionReply reply = wait(basicLoadBalance(self->cx->getGrvProxies(false),
-				                                                       &GrvProxyInterface::getConsistentReadVersion,
-				                                                       request,
-				                                                       self->cx->taskID))) {
-					self->cx->ssVersionVectorCache.applyDelta(reply.ssVersionVectorDelta);
-=======
 				when(GetReadVersionReply reply =
 				         wait(basicLoadBalance(self->cx->getGrvProxies(UseProvisionalProxies::False),
 				                               &GrvProxyInterface::getConsistentReadVersion,
 				                               request,
 				                               self->cx->taskID))) {
->>>>>>> d13a3536
+					self->cx->ssVersionVectorCache.applyDelta(reply.ssVersionVectorDelta);
 					return reply.version;
 				}
 			}
