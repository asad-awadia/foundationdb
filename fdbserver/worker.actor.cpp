--- conflicted
+++ resolved
@@ -1514,10 +1514,6 @@
 		wait(waitForAll(recoveries));
 		recoveredDiskFiles.send(Void());
 
-<<<<<<< HEAD
-		errorForwarders.add(registrationClient(
-		    ccInterface, interf, asyncPriorityInfo, initialClass, ddInterf, rkInterf, degraded, connFile, issues));
-=======
 		errorForwarders.add(registrationClient(ccInterface,
 		                                       interf,
 		                                       asyncPriorityInfo,
@@ -1532,7 +1528,6 @@
 		if (configDBType != ConfigDBType::DISABLED) {
 			errorForwarders.add(localConfig->consume(interf.configBroadcastInterface));
 		}
->>>>>>> 82419d08
 
 		if (SERVER_KNOBS->ENABLE_WORKER_HEALTH_MONITOR) {
 			errorForwarders.add(healthMonitor(ccInterface, interf, locality, dbInfo));
