/*
 * DatabaseConfiguration.cpp
 *
 * This source file is part of the FoundationDB open source project
 *
 * Copyright 2013-2018 Apple Inc. and the FoundationDB project authors
 *
 * Licensed under the Apache License, Version 2.0 (the "License");
 * you may not use this file except in compliance with the License.
 * You may obtain a copy of the License at
 *
 *     http://www.apache.org/licenses/LICENSE-2.0
 *
 * Unless required by applicable law or agreed to in writing, software
 * distributed under the License is distributed on an "AS IS" BASIS,
 * WITHOUT WARRANTIES OR CONDITIONS OF ANY KIND, either express or implied.
 * See the License for the specific language governing permissions and
 * limitations under the License.
 */

#include "fdbclient/DatabaseConfiguration.h"
#include "fdbclient/SystemData.h"

DatabaseConfiguration::DatabaseConfiguration()
{
	resetInternal();
}

void DatabaseConfiguration::resetInternal() {
	// does NOT reset rawConfiguration
	initialized = false;
	proxyCount = grvProxyCount = resolverCount = desiredTLogCount = tLogWriteAntiQuorum = tLogReplicationFactor =
	    storageTeamSize = desiredLogRouterCount = -1;
	tLogVersion = TLogVersion::DEFAULT;
	tLogDataStoreType = storageServerStoreType = KeyValueStoreType::END;
	tLogSpillType = TLogSpillType::DEFAULT;
	autoProxyCount = CLIENT_KNOBS->DEFAULT_AUTO_PROXIES;
	autoGrvProxyCount = CLIENT_KNOBS->DEFAULT_AUTO_GRV_PROXIES;
	autoResolverCount = CLIENT_KNOBS->DEFAULT_AUTO_RESOLVERS;
	autoDesiredTLogCount = CLIENT_KNOBS->DEFAULT_AUTO_LOGS;
	usableRegions = 1;
	regions.clear();
	tLogPolicy = storagePolicy = remoteTLogPolicy = Reference<IReplicationPolicy>();
	remoteDesiredTLogCount = -1;
	remoteTLogReplicationFactor = repopulateRegionAntiQuorum = 0;
	backupWorkerEnabled = false;
}

void parse( int* i, ValueRef const& v ) {
	// FIXME: Sanity checking
	*i = atoi(v.toString().c_str());
}

void parseReplicationPolicy(Reference<IReplicationPolicy>* policy, ValueRef const& v) {
	BinaryReader reader(v, IncludeVersion());
	serializeReplicationPolicy(reader, *policy);
}

void parse( std::vector<RegionInfo>* regions, ValueRef const& v ) {
	try {
		StatusObject statusObj = BinaryReader::fromStringRef<StatusObject>(v, IncludeVersion());
		regions->clear();
		if(statusObj["regions"].type() != json_spirit::array_type) {
			return;
		}
		StatusArray regionArray = statusObj["regions"].get_array();
		for (StatusObjectReader dc : regionArray) {
			RegionInfo info;
			json_spirit::mArray datacenters;
			dc.get("datacenters", datacenters);
			bool foundNonSatelliteDatacenter = false;
			for (StatusObjectReader s : datacenters) {
				std::string idStr;
				if (s.has("satellite") && s.last().get_int() == 1) {
					SatelliteInfo satInfo;
					s.get("id", idStr);
					satInfo.dcId = idStr;
					s.get("priority", satInfo.priority);
					s.tryGet("satellite_logs", satInfo.satelliteDesiredTLogCount);
					info.satellites.push_back(satInfo);
				} else {
					if (foundNonSatelliteDatacenter) throw invalid_option();
					foundNonSatelliteDatacenter = true;
					s.get("id", idStr);
					info.dcId = idStr;
					s.get("priority", info.priority);
				}
			}
			std::sort(info.satellites.begin(), info.satellites.end(), SatelliteInfo::sort_by_priority() );
			if (!foundNonSatelliteDatacenter) throw invalid_option();
			dc.tryGet("satellite_logs", info.satelliteDesiredTLogCount);
			std::string satelliteReplication;
			if(dc.tryGet("satellite_redundancy_mode", satelliteReplication)) {
				if(satelliteReplication == "one_satellite_single") {
					info.satelliteTLogReplicationFactor = 1;
					info.satelliteTLogUsableDcs = 1;
					info.satelliteTLogWriteAntiQuorum = 0;
					info.satelliteTLogPolicy = Reference<IReplicationPolicy>(new PolicyOne());
				} else if(satelliteReplication == "one_satellite_double") {
					info.satelliteTLogReplicationFactor = 2;
					info.satelliteTLogUsableDcs = 1;
					info.satelliteTLogWriteAntiQuorum = 0;
					info.satelliteTLogPolicy = Reference<IReplicationPolicy>(new PolicyAcross(2, "zoneid", Reference<IReplicationPolicy>(new PolicyOne())));
				} else if(satelliteReplication == "one_satellite_triple") {
					info.satelliteTLogReplicationFactor = 3;
					info.satelliteTLogUsableDcs = 1;
					info.satelliteTLogWriteAntiQuorum = 0;
					info.satelliteTLogPolicy = Reference<IReplicationPolicy>(new PolicyAcross(3, "zoneid", Reference<IReplicationPolicy>(new PolicyOne())));
				} else if(satelliteReplication == "two_satellite_safe") {
					info.satelliteTLogReplicationFactor = 4;
					info.satelliteTLogUsableDcs = 2;
					info.satelliteTLogWriteAntiQuorum = 0;
					info.satelliteTLogPolicy = Reference<IReplicationPolicy>(new PolicyAcross(2, "dcid", Reference<IReplicationPolicy>(new PolicyAcross(2, "zoneid", Reference<IReplicationPolicy>(new PolicyOne())))));
					info.satelliteTLogReplicationFactorFallback = 2;
					info.satelliteTLogUsableDcsFallback = 1;
					info.satelliteTLogWriteAntiQuorumFallback = 0;
					info.satelliteTLogPolicyFallback = Reference<IReplicationPolicy>(new PolicyAcross(2, "zoneid", Reference<IReplicationPolicy>(new PolicyOne())));
				} else if(satelliteReplication == "two_satellite_fast") {
					info.satelliteTLogReplicationFactor = 4;
					info.satelliteTLogUsableDcs = 2;
					info.satelliteTLogWriteAntiQuorum = 2;
					info.satelliteTLogPolicy = Reference<IReplicationPolicy>(new PolicyAcross(2, "dcid", Reference<IReplicationPolicy>(new PolicyAcross(2, "zoneid", Reference<IReplicationPolicy>(new PolicyOne())))));
					info.satelliteTLogReplicationFactorFallback = 2;
					info.satelliteTLogUsableDcsFallback = 1;
					info.satelliteTLogWriteAntiQuorumFallback = 0;
					info.satelliteTLogPolicyFallback = Reference<IReplicationPolicy>(new PolicyAcross(2, "zoneid", Reference<IReplicationPolicy>(new PolicyOne())));
				} else {
					throw invalid_option();
				}
			}
			dc.tryGet("satellite_log_replicas", info.satelliteTLogReplicationFactor);
			dc.tryGet("satellite_usable_dcs", info.satelliteTLogUsableDcs);
			dc.tryGet("satellite_anti_quorum", info.satelliteTLogWriteAntiQuorum);
			dc.tryGet("satellite_log_replicas_fallback", info.satelliteTLogReplicationFactorFallback);
			dc.tryGet("satellite_usable_dcs_fallback", info.satelliteTLogUsableDcsFallback);
			dc.tryGet("satellite_anti_quorum_fallback", info.satelliteTLogWriteAntiQuorumFallback);
			regions->push_back(info);
		}
		std::sort(regions->begin(), regions->end(), RegionInfo::sort_by_priority() );
	} catch (Error&) {
		regions->clear();
		return;
	}
}

void DatabaseConfiguration::setDefaultReplicationPolicy() {
	if(!storagePolicy) {
		storagePolicy = Reference<IReplicationPolicy>(new PolicyAcross(storageTeamSize, "zoneid", Reference<IReplicationPolicy>(new PolicyOne())));
	}
	if(!tLogPolicy) {
		tLogPolicy = Reference<IReplicationPolicy>(new PolicyAcross(tLogReplicationFactor, "zoneid", Reference<IReplicationPolicy>(new PolicyOne())));
	}
	if(remoteTLogReplicationFactor > 0 && !remoteTLogPolicy) {
		remoteTLogPolicy = Reference<IReplicationPolicy>(new PolicyAcross(remoteTLogReplicationFactor, "zoneid", Reference<IReplicationPolicy>(new PolicyOne())));
	}
	for(auto& r : regions) {
		if(r.satelliteTLogReplicationFactor > 0 && !r.satelliteTLogPolicy) {
			r.satelliteTLogPolicy = Reference<IReplicationPolicy>(new PolicyAcross(r.satelliteTLogReplicationFactor, "zoneid", Reference<IReplicationPolicy>(new PolicyOne())));
		}
		if(r.satelliteTLogReplicationFactorFallback > 0 && !r.satelliteTLogPolicyFallback) {
			r.satelliteTLogPolicyFallback = Reference<IReplicationPolicy>(new PolicyAcross(r.satelliteTLogReplicationFactorFallback, "zoneid", Reference<IReplicationPolicy>(new PolicyOne())));
		}
	}
}

bool DatabaseConfiguration::isValid() const {
	if (!(initialized && tLogWriteAntiQuorum >= 0 && tLogWriteAntiQuorum <= tLogReplicationFactor / 2 &&
	      tLogReplicationFactor >= 1 && storageTeamSize >= 1 && getDesiredProxies() >= 1 &&
	      getDesiredGrvProxies() >= 1 && getDesiredLogs() >= 1 && getDesiredResolvers() >= 1 &&
	      tLogVersion != TLogVersion::UNSET && tLogVersion >= TLogVersion::MIN_RECRUITABLE &&
	      tLogVersion <= TLogVersion::MAX_SUPPORTED && tLogDataStoreType != KeyValueStoreType::END &&
	      tLogSpillType != TLogSpillType::UNSET &&
	      !(tLogSpillType == TLogSpillType::REFERENCE && tLogVersion < TLogVersion::V3) &&
	      storageServerStoreType != KeyValueStoreType::END && autoProxyCount >= 1 && autoGrvProxyCount >= 1 &&
	      autoResolverCount >= 1 && autoDesiredTLogCount >= 1 && storagePolicy && tLogPolicy &&
	      getDesiredRemoteLogs() >= 1 && remoteTLogReplicationFactor >= 0 && repopulateRegionAntiQuorum >= 0 &&
	      repopulateRegionAntiQuorum <= 1 && usableRegions >= 1 && usableRegions <= 2 && regions.size() <= 2 &&
	      (usableRegions == 1 || regions.size() == 2) && (regions.size() == 0 || regions[0].priority >= 0) &&
	      (regions.size() == 0 ||
	       tLogPolicy->info() !=
	           "dcid^2 x zoneid^2 x 1"))) { // We cannot specify regions with three_datacenter replication
		return false;
	}

	std::set<Key> dcIds;
	dcIds.insert(Key());
	for(auto& r : regions) {
		if( !(!dcIds.count(r.dcId) &&
			r.satelliteTLogReplicationFactor >= 0 &&
			r.satelliteTLogWriteAntiQuorum >= 0 &&
			r.satelliteTLogUsableDcs >= 1 &&
			( r.satelliteTLogReplicationFactor == 0 || ( r.satelliteTLogPolicy && r.satellites.size() ) ) &&
			( r.satelliteTLogUsableDcsFallback == 0 || ( r.satelliteTLogReplicationFactor > 0 && r.satelliteTLogReplicationFactorFallback > 0 ) ) ) ) {
			return false;
		}
		dcIds.insert(r.dcId);
		std::set<Key> satelliteDcIds;
		satelliteDcIds.insert(Key());
		satelliteDcIds.insert(r.dcId);
		for(auto& s : r.satellites) {
			if (satelliteDcIds.count(s.dcId)) {
				return false;
			}
			satelliteDcIds.insert(s.dcId);
		}
	}

	return true;
}

StatusObject DatabaseConfiguration::toJSON(bool noPolicies) const {
	StatusObject result;

	if (!initialized) {
		return result;
	}

	std::string tlogInfo = tLogPolicy->info();
	std::string storageInfo = storagePolicy->info();
	bool customRedundancy = false;
	if (tLogWriteAntiQuorum == 0) {
		if (tLogReplicationFactor == 1 && storageTeamSize == 1) {
			result["redundancy_mode"] = "single";
		} else if (tLogReplicationFactor == 2 && storageTeamSize == 2) {
			result["redundancy_mode"] = "double";
		} else if (tLogReplicationFactor == 4 && storageTeamSize == 6 && tlogInfo == "dcid^2 x zoneid^2 x 1" &&
		           storageInfo == "dcid^3 x zoneid^2 x 1") {
			result["redundancy_mode"] = "three_datacenter";
		} else if (tLogReplicationFactor == 4 && storageTeamSize == 4 && tlogInfo == "dcid^2 x zoneid^2 x 1" &&
		           storageInfo == "dcid^2 x zoneid^2 x 1") {
			result["redundancy_mode"] = "three_datacenter_fallback";
		} else if (tLogReplicationFactor == 3 && storageTeamSize == 3) {
			result["redundancy_mode"] = "triple";
		} else if (tLogReplicationFactor == 4 && storageTeamSize == 3 && tlogInfo == "data_hall^2 x zoneid^2 x 1" &&
		           storageInfo == "data_hall^3 x 1") {
			result["redundancy_mode"] = "three_data_hall";
		} else if (tLogReplicationFactor == 4 && storageTeamSize == 2 && tlogInfo == "data_hall^2 x zoneid^2 x 1" &&
		           storageInfo == "data_hall^2 x 1") {
			result["redundancy_mode"] = "three_data_hall_fallback";
		} else {
			customRedundancy = true;
		}
	} else {
		customRedundancy = true;
	}

	if (customRedundancy) {
		result["storage_replicas"] = storageTeamSize;
		result["log_replicas"] = tLogReplicationFactor;
		result["log_anti_quorum"] = tLogWriteAntiQuorum;
		if (!noPolicies) result["storage_replication_policy"] = storagePolicy->info();
		if (!noPolicies) result["log_replication_policy"] = tLogPolicy->info();
	}

	if (tLogVersion > TLogVersion::DEFAULT || isOverridden("log_version")) {
		result["log_version"] = (int)tLogVersion;
	}

	if (tLogDataStoreType == KeyValueStoreType::SSD_BTREE_V1 &&
	    storageServerStoreType == KeyValueStoreType::SSD_BTREE_V1) {
		result["storage_engine"] = "ssd-1";
	} else if (tLogDataStoreType == KeyValueStoreType::SSD_BTREE_V2 &&
	           storageServerStoreType == KeyValueStoreType::SSD_BTREE_V2) {
		result["storage_engine"] = "ssd-2";
	} else if (tLogDataStoreType == KeyValueStoreType::SSD_BTREE_V2 &&
	           storageServerStoreType == KeyValueStoreType::SSD_REDWOOD_V1) {
		result["storage_engine"] = "ssd-redwood-experimental";
	} else if (tLogDataStoreType == KeyValueStoreType::SSD_BTREE_V2 &&
	           storageServerStoreType == KeyValueStoreType::SSD_ROCKSDB_V1) {
		result["storage_engine"] = "ssd-rocksdb-experimental";
	} else if (tLogDataStoreType == KeyValueStoreType::MEMORY && storageServerStoreType == KeyValueStoreType::MEMORY) {
		result["storage_engine"] = "memory-1";
	} else if (tLogDataStoreType == KeyValueStoreType::SSD_BTREE_V2 &&
	           storageServerStoreType == KeyValueStoreType::MEMORY_RADIXTREE) {
		result["storage_engine"] = "memory-radixtree-beta";
	} else if (tLogDataStoreType == KeyValueStoreType::SSD_BTREE_V2 &&
	           storageServerStoreType == KeyValueStoreType::MEMORY) {
		result["storage_engine"] = "memory-2";
	} else {
		result["storage_engine"] = "custom";
	}

	result["log_spill"] = (int)tLogSpillType;

	if (remoteTLogReplicationFactor == 1) {
		result["remote_redundancy_mode"] = "remote_single";
	} else if (remoteTLogReplicationFactor == 2) {
		result["remote_redundancy_mode"] = "remote_double";
	} else if (remoteTLogReplicationFactor == 3) {
		result["remote_redundancy_mode"] = "remote_triple";
	} else if (remoteTLogReplicationFactor > 3) {
		result["remote_log_replicas"] = remoteTLogReplicationFactor;
		if (noPolicies && remoteTLogPolicy) result["remote_log_policy"] = remoteTLogPolicy->info();
	}
	result["usable_regions"] = usableRegions;

<<<<<<< HEAD
		if( desiredTLogCount != -1 ) {
			result["logs"] = desiredTLogCount;
		}
		if(proxyCount != -1 ) {
			result["proxies"] = proxyCount;
		}
		if (grvProxyCount != -1) {
			result["grv_proxies"] = grvProxyCount;
		}
		if( resolverCount != -1 ) {
			result["resolvers"] = resolverCount;
		}
		if( desiredLogRouterCount != -1 ) {
			result["log_routers"] = desiredLogRouterCount;
		}
		if( remoteDesiredTLogCount != -1 ) {
			result["remote_logs"] = remoteDesiredTLogCount;
		}
		if( repopulateRegionAntiQuorum != 0 ) {
			result["repopulate_anti_quorum"] = repopulateRegionAntiQuorum;
		}
		if (autoProxyCount != CLIENT_KNOBS->DEFAULT_AUTO_PROXIES) {
			result["auto_proxies"] = autoProxyCount;
		}
		if (autoGrvProxyCount != CLIENT_KNOBS->DEFAULT_AUTO_GRV_PROXIES) {
			result["auto_grv_proxies"] = autoGrvProxyCount;
		}
		if (autoResolverCount != CLIENT_KNOBS->DEFAULT_AUTO_RESOLVERS) {
			result["auto_resolvers"] = autoResolverCount;
		}
		if (autoDesiredTLogCount != CLIENT_KNOBS->DEFAULT_AUTO_LOGS) {
			result["auto_logs"] = autoDesiredTLogCount;
		}
=======
	if (regions.size()) {
		result["regions"] = getRegionJSON();
	}
>>>>>>> 17c1f0cc

	if (desiredTLogCount != -1 || isOverridden("logs")) {
		result["logs"] = desiredTLogCount;
	}
	if (masterProxyCount != -1 || isOverridden("proxies")) {
		result["proxies"] = masterProxyCount;
	}
	if (resolverCount != -1 || isOverridden("resolvers")) {
		result["resolvers"] = resolverCount;
	}
	if (desiredLogRouterCount != -1 || isOverridden("log_routers")) {
		result["log_routers"] = desiredLogRouterCount;
	}
	if (remoteDesiredTLogCount != -1 || isOverridden("remote_logs")) {
		result["remote_logs"] = remoteDesiredTLogCount;
	}
	if (repopulateRegionAntiQuorum != 0 || isOverridden("repopulate_anti_quorum")) {
		result["repopulate_anti_quorum"] = repopulateRegionAntiQuorum;
	}
	if (autoMasterProxyCount != CLIENT_KNOBS->DEFAULT_AUTO_PROXIES || isOverridden("auto_proxies")) {
		result["auto_proxies"] = autoMasterProxyCount;
	}
	if (autoResolverCount != CLIENT_KNOBS->DEFAULT_AUTO_RESOLVERS || isOverridden("auto_resolvers")) {
		result["auto_resolvers"] = autoResolverCount;
	}
	if (autoDesiredTLogCount != CLIENT_KNOBS->DEFAULT_AUTO_LOGS || isOverridden("auto_logs")) {
		result["auto_logs"] = autoDesiredTLogCount;
	}

	result["backup_worker_enabled"] = (int32_t)backupWorkerEnabled;

	return result;
}

StatusArray DatabaseConfiguration::getRegionJSON() const {
	StatusArray regionArr;
	for(auto& r : regions) {
		StatusObject regionObj;
		StatusArray dcArr;
		StatusObject dcObj;
		dcObj["id"] = r.dcId.toString();
		dcObj["priority"] = r.priority;
		dcArr.push_back(dcObj);

		if(r.satelliteTLogReplicationFactor == 1 && r.satelliteTLogUsableDcs == 1 && r.satelliteTLogWriteAntiQuorum == 0 && r.satelliteTLogUsableDcsFallback == 0) {
			regionObj["satellite_redundancy_mode"] = "one_satellite_single";
		} else if(r.satelliteTLogReplicationFactor == 2 && r.satelliteTLogUsableDcs == 1 && r.satelliteTLogWriteAntiQuorum == 0 && r.satelliteTLogUsableDcsFallback == 0) {
			regionObj["satellite_redundancy_mode"] = "one_satellite_double";
		} else if(r.satelliteTLogReplicationFactor == 3 && r.satelliteTLogUsableDcs == 1 && r.satelliteTLogWriteAntiQuorum == 0 && r.satelliteTLogUsableDcsFallback == 0) {
			regionObj["satellite_redundancy_mode"] = "one_satellite_triple";
		} else if(r.satelliteTLogReplicationFactor == 4 && r.satelliteTLogUsableDcs == 2 && r.satelliteTLogWriteAntiQuorum == 0 && r.satelliteTLogUsableDcsFallback == 1 && r.satelliteTLogReplicationFactorFallback == 2 && r.satelliteTLogWriteAntiQuorumFallback == 0) {
			regionObj["satellite_redundancy_mode"] = "two_satellite_safe";
		} else if(r.satelliteTLogReplicationFactor == 4 && r.satelliteTLogUsableDcs == 2 && r.satelliteTLogWriteAntiQuorum == 2 && r.satelliteTLogUsableDcsFallback == 1 && r.satelliteTLogReplicationFactorFallback == 2 && r.satelliteTLogWriteAntiQuorumFallback == 0) {
			regionObj["satellite_redundancy_mode"] = "two_satellite_fast";
		} else if(r.satelliteTLogReplicationFactor != 0) {
			regionObj["satellite_log_replicas"] = r.satelliteTLogReplicationFactor;
			regionObj["satellite_usable_dcs"] = r.satelliteTLogUsableDcs;
			regionObj["satellite_anti_quorum"] = r.satelliteTLogWriteAntiQuorum;
			if(r.satelliteTLogPolicy) regionObj["satellite_log_policy"] = r.satelliteTLogPolicy->info();
			regionObj["satellite_log_replicas_fallback"] = r.satelliteTLogReplicationFactorFallback;
			regionObj["satellite_usable_dcs_fallback"] = r.satelliteTLogUsableDcsFallback;
			regionObj["satellite_anti_quorum_fallback"] = r.satelliteTLogWriteAntiQuorumFallback;
			if(r.satelliteTLogPolicyFallback) regionObj["satellite_log_policy_fallback"] = r.satelliteTLogPolicyFallback->info();
		}

		if( r.satelliteDesiredTLogCount != -1 ) {
			regionObj["satellite_logs"] = r.satelliteDesiredTLogCount;
		}

		if(r.satellites.size()) {
			for(auto& s : r.satellites) {
				StatusObject satObj;
				satObj["id"] = s.dcId.toString();
				satObj["priority"] = s.priority;
				satObj["satellite"] = 1;
				if(s.satelliteDesiredTLogCount != -1) {
					satObj["satellite_logs"] = s.satelliteDesiredTLogCount;
				}

				dcArr.push_back(satObj);
			}
		}

		regionObj["datacenters"] = dcArr;
		regionArr.push_back(regionObj);
	}
	return regionArr;
}

std::string DatabaseConfiguration::toString() const {
	return json_spirit::write_string(json_spirit::mValue(toJSON()), json_spirit::Output_options::none);
}

bool DatabaseConfiguration::setInternal(KeyRef key, ValueRef value) {
	KeyRef ck = key.removePrefix( configKeysPrefix );
	int type;

	if (ck == LiteralStringRef("initialized")) initialized = true;
	else if (ck == LiteralStringRef("proxies"))
		parse(&proxyCount, value);
	// Think about restarting tests
	else if (ck == LiteralStringRef("grv_proxies"))
		parse(&grvProxyCount, value);
	else if (ck == LiteralStringRef("resolvers")) parse(&resolverCount, value);
	else if (ck == LiteralStringRef("logs")) parse(&desiredTLogCount, value);
	else if (ck == LiteralStringRef("log_replicas")) {
		parse(&tLogReplicationFactor, value);
		tLogWriteAntiQuorum = std::min(tLogWriteAntiQuorum, tLogReplicationFactor/2);
	}
	else if (ck == LiteralStringRef("log_anti_quorum")) {
		parse(&tLogWriteAntiQuorum, value);
		if(tLogReplicationFactor > 0) {
			tLogWriteAntiQuorum = std::min(tLogWriteAntiQuorum, tLogReplicationFactor / 2);
		}
	} else if (ck == LiteralStringRef("storage_replicas"))
		parse(&storageTeamSize, value);
	else if (ck == LiteralStringRef("log_version")) {
		parse((&type), value);
		type = std::max((int)TLogVersion::MIN_RECRUITABLE, type);
		type = std::min((int)TLogVersion::MAX_SUPPORTED, type);
		tLogVersion = (TLogVersion::Version)type;
	}
	else if (ck == LiteralStringRef("log_engine")) {
		parse((&type), value);
		tLogDataStoreType = (KeyValueStoreType::StoreType)type;
		// TODO:  Remove this once Redwood works as a log engine
		if(tLogDataStoreType == KeyValueStoreType::SSD_REDWOOD_V1) {
			tLogDataStoreType = KeyValueStoreType::SSD_BTREE_V2;
		}
		// TODO:  Remove this once memroy radix tree works as a log engine
		if(tLogDataStoreType == KeyValueStoreType::MEMORY_RADIXTREE) {
			tLogDataStoreType = KeyValueStoreType::SSD_BTREE_V2;
		}
	}
	else if (ck == LiteralStringRef("log_spill")) { parse((&type), value); tLogSpillType = (TLogSpillType::SpillType)type;
	} else if (ck == LiteralStringRef("storage_engine")) {
		parse((&type), value);
		storageServerStoreType = (KeyValueStoreType::StoreType)type;
	} else if (ck == LiteralStringRef("auto_proxies"))
		parse(&autoProxyCount, value);
	else if (ck == LiteralStringRef("auto_grv_proxies"))
		parse(&autoGrvProxyCount, value);
	else if (ck == LiteralStringRef("auto_resolvers")) parse(&autoResolverCount, value);
	else if (ck == LiteralStringRef("auto_logs")) parse(&autoDesiredTLogCount, value);
	else if (ck == LiteralStringRef("storage_replication_policy")) parseReplicationPolicy(&storagePolicy, value);
	else if (ck == LiteralStringRef("log_replication_policy")) parseReplicationPolicy(&tLogPolicy, value);
	else if (ck == LiteralStringRef("log_routers")) parse(&desiredLogRouterCount, value);
	else if (ck == LiteralStringRef("remote_logs")) parse(&remoteDesiredTLogCount, value);
	else if (ck == LiteralStringRef("remote_log_replicas")) parse(&remoteTLogReplicationFactor, value);
	else if (ck == LiteralStringRef("remote_log_policy")) parseReplicationPolicy(&remoteTLogPolicy, value);
	else if (ck == LiteralStringRef("backup_worker_enabled")) {
		parse((&type), value);
		backupWorkerEnabled = (type != 0);
	} else if (ck == LiteralStringRef("usable_regions"))
		parse(&usableRegions, value);
	else if (ck == LiteralStringRef("repopulate_anti_quorum")) parse(&repopulateRegionAntiQuorum, value);
	else if (ck == LiteralStringRef("regions")) parse(&regions, value);
	else return false;
	return true;  // All of the above options currently require recovery to take effect
}

inline static KeyValueRef * lower_bound( VectorRef<KeyValueRef> & config, KeyRef const& key ) {
	return std::lower_bound( config.begin(), config.end(), KeyValueRef(key, ValueRef()), KeyValueRef::OrderByKey() );
}
inline static KeyValueRef const* lower_bound( VectorRef<KeyValueRef> const& config, KeyRef const& key ) {
	return lower_bound( const_cast<VectorRef<KeyValueRef> &>(config), key );
}

void DatabaseConfiguration::applyMutation( MutationRef m ) {
	if( m.type == MutationRef::SetValue && m.param1.startsWith(configKeysPrefix) ) {
		set(m.param1, m.param2);
	} else if( m.type == MutationRef::ClearRange ) {
		KeyRangeRef range(m.param1, m.param2);
		if( range.intersects( configKeys ) ) {
			clear(range & configKeys);
		}
	}
}

bool DatabaseConfiguration::set(KeyRef key, ValueRef value) {
	makeConfigurationMutable();
	mutableConfiguration.get()[ key.toString() ] = value.toString();
	return setInternal(key,value);
}

bool DatabaseConfiguration::clear( KeyRangeRef keys ) {
	makeConfigurationMutable();
	auto& mc = mutableConfiguration.get();
	mc.erase( mc.lower_bound( keys.begin.toString() ), mc.lower_bound( keys.end.toString() ) );

	// FIXME: More efficient
	bool wasValid = isValid();
	resetInternal();
	for(auto c = mc.begin(); c != mc.end(); ++c)
		setInternal(c->first, c->second);
	return wasValid && !isValid();
}

Optional<ValueRef> DatabaseConfiguration::get( KeyRef key ) const {
	if (mutableConfiguration.present()) {
		auto i = mutableConfiguration.get().find(key.toString());
		if (i == mutableConfiguration.get().end()) return Optional<ValueRef>();
		return ValueRef(i->second);
	} else {
		auto i = lower_bound(rawConfiguration, key);
		if (i == rawConfiguration.end() || i->key != key) return Optional<ValueRef>();
		return i->value;
	}
}

bool DatabaseConfiguration::isExcludedServer( NetworkAddressList a ) const {
	return get( encodeExcludedServersKey( AddressExclusion(a.address.ip, a.address.port) ) ).present() ||
		get( encodeExcludedServersKey( AddressExclusion(a.address.ip) ) ).present() ||
		get( encodeFailedServersKey( AddressExclusion(a.address.ip, a.address.port) ) ).present() ||
		get( encodeFailedServersKey( AddressExclusion(a.address.ip) ) ).present() ||
		( a.secondaryAddress.present() && (
		get( encodeExcludedServersKey( AddressExclusion(a.secondaryAddress.get().ip, a.secondaryAddress.get().port) ) ).present() ||
		get( encodeExcludedServersKey( AddressExclusion(a.secondaryAddress.get().ip) ) ).present() ||
		get( encodeFailedServersKey( AddressExclusion(a.secondaryAddress.get().ip, a.secondaryAddress.get().port) ) ).present() ||
		get( encodeFailedServersKey( AddressExclusion(a.secondaryAddress.get().ip) ) ).present() ) );
}
std::set<AddressExclusion> DatabaseConfiguration::getExcludedServers() const {
	const_cast<DatabaseConfiguration*>(this)->makeConfigurationImmutable();
	std::set<AddressExclusion> addrs;
	for( auto i = lower_bound(rawConfiguration, excludedServersKeys.begin); i != rawConfiguration.end() && i->key < excludedServersKeys.end; ++i ) {
		AddressExclusion a = decodeExcludedServersKey( i->key );
		if (a.isValid()) addrs.insert(a);
	}
	for( auto i = lower_bound(rawConfiguration, failedServersKeys.begin); i != rawConfiguration.end() && i->key < failedServersKeys.end; ++i ) {
		AddressExclusion a = decodeFailedServersKey( i->key );
		if (a.isValid()) addrs.insert(a);
	}
	return addrs;
}

void DatabaseConfiguration::makeConfigurationMutable() {
	if (mutableConfiguration.present()) return;
	mutableConfiguration = std::map<std::string,std::string>();
	auto& mc = mutableConfiguration.get();
	for(auto r = rawConfiguration.begin(); r != rawConfiguration.end(); ++r)
		mc[ r->key.toString() ] = r->value.toString();
	rawConfiguration = Standalone<VectorRef<KeyValueRef>>();
}

void DatabaseConfiguration::makeConfigurationImmutable() {
	if (!mutableConfiguration.present()) return;
	auto & mc = mutableConfiguration.get();
	rawConfiguration = Standalone<VectorRef<KeyValueRef>>();
	rawConfiguration.resize( rawConfiguration.arena(), mc.size() );
	int i = 0;
	for(auto r = mc.begin(); r != mc.end(); ++r)
		rawConfiguration[i++] = KeyValueRef( rawConfiguration.arena(), KeyValueRef( r->first, r->second ) );
	mutableConfiguration = Optional<std::map<std::string,std::string>>();
}

void DatabaseConfiguration::fromKeyValues(Standalone<VectorRef<KeyValueRef>> rawConfig) {
	resetInternal();
	this->rawConfiguration = rawConfig;
	for (auto c = rawConfiguration.begin(); c != rawConfiguration.end(); ++c) {
		setInternal(c->key, c->value);
	}
	setDefaultReplicationPolicy();
}

bool DatabaseConfiguration::isOverridden(std::string key) const {
	key = configKeysPrefix.toString() + key;

	if (mutableConfiguration.present()) {
		return mutableConfiguration.get().find(key) != mutableConfiguration.get().end();
	}

	const int keyLen = key.size();
	for (auto iter = rawConfiguration.begin(); iter != rawConfiguration.end(); ++iter) {
		const auto& rawConfKey = iter->key;
		if (keyLen == rawConfKey.size() &&
		    strncmp(key.c_str(), reinterpret_cast<const char*>(rawConfKey.begin()), keyLen) == 0) {
			return true;
		}
	}

	return false;
}<|MERGE_RESOLUTION|>--- conflicted
+++ resolved
@@ -164,21 +164,38 @@
 }
 
 bool DatabaseConfiguration::isValid() const {
-	if (!(initialized && tLogWriteAntiQuorum >= 0 && tLogWriteAntiQuorum <= tLogReplicationFactor / 2 &&
-	      tLogReplicationFactor >= 1 && storageTeamSize >= 1 && getDesiredProxies() >= 1 &&
-	      getDesiredGrvProxies() >= 1 && getDesiredLogs() >= 1 && getDesiredResolvers() >= 1 &&
-	      tLogVersion != TLogVersion::UNSET && tLogVersion >= TLogVersion::MIN_RECRUITABLE &&
-	      tLogVersion <= TLogVersion::MAX_SUPPORTED && tLogDataStoreType != KeyValueStoreType::END &&
-	      tLogSpillType != TLogSpillType::UNSET &&
-	      !(tLogSpillType == TLogSpillType::REFERENCE && tLogVersion < TLogVersion::V3) &&
-	      storageServerStoreType != KeyValueStoreType::END && autoProxyCount >= 1 && autoGrvProxyCount >= 1 &&
-	      autoResolverCount >= 1 && autoDesiredTLogCount >= 1 && storagePolicy && tLogPolicy &&
-	      getDesiredRemoteLogs() >= 1 && remoteTLogReplicationFactor >= 0 && repopulateRegionAntiQuorum >= 0 &&
-	      repopulateRegionAntiQuorum <= 1 && usableRegions >= 1 && usableRegions <= 2 && regions.size() <= 2 &&
-	      (usableRegions == 1 || regions.size() == 2) && (regions.size() == 0 || regions[0].priority >= 0) &&
-	      (regions.size() == 0 ||
-	       tLogPolicy->info() !=
-	           "dcid^2 x zoneid^2 x 1"))) { // We cannot specify regions with three_datacenter replication
+	if( !(initialized &&
+		tLogWriteAntiQuorum >= 0 &&
+		tLogWriteAntiQuorum <= tLogReplicationFactor/2 &&
+		tLogReplicationFactor >= 1 &&
+		storageTeamSize >= 1 &&
+		getDesiredProxies() >= 1 &&
+		getDesiredGrvProxies() >= 1 &&
+		getDesiredLogs() >= 1 &&
+		getDesiredResolvers() >= 1 &&
+		tLogVersion != TLogVersion::UNSET &&
+		tLogVersion >= TLogVersion::MIN_RECRUITABLE &&
+		tLogVersion <= TLogVersion::MAX_SUPPORTED &&
+		tLogDataStoreType != KeyValueStoreType::END &&
+		tLogSpillType != TLogSpillType::UNSET &&
+		!(tLogSpillType == TLogSpillType::REFERENCE && tLogVersion < TLogVersion::V3) &&
+		storageServerStoreType != KeyValueStoreType::END &&
+		autoProxyCount >= 1 &&
+		autoGrvProxyCount >= 1 &&
+		autoResolverCount >= 1 &&
+		autoDesiredTLogCount >= 1 &&
+		storagePolicy &&
+		tLogPolicy &&
+		getDesiredRemoteLogs() >= 1 &&
+		remoteTLogReplicationFactor >= 0 &&
+		repopulateRegionAntiQuorum >= 0 &&
+		repopulateRegionAntiQuorum <= 1 &&
+		usableRegions >= 1 &&
+		usableRegions <= 2 &&
+		regions.size() <= 2 &&
+		( usableRegions == 1 || regions.size() == 2 ) &&
+		( regions.size() == 0 || regions[0].priority >= 0 ) &&
+		( regions.size() == 0 || tLogPolicy->info() != "dcid^2 x zoneid^2 x 1") ) ) { //We cannot specify regions with three_datacenter replication
 		return false;
 	}
 
@@ -294,51 +311,18 @@
 	}
 	result["usable_regions"] = usableRegions;
 
-<<<<<<< HEAD
-		if( desiredTLogCount != -1 ) {
-			result["logs"] = desiredTLogCount;
-		}
-		if(proxyCount != -1 ) {
-			result["proxies"] = proxyCount;
-		}
-		if (grvProxyCount != -1) {
-			result["grv_proxies"] = grvProxyCount;
-		}
-		if( resolverCount != -1 ) {
-			result["resolvers"] = resolverCount;
-		}
-		if( desiredLogRouterCount != -1 ) {
-			result["log_routers"] = desiredLogRouterCount;
-		}
-		if( remoteDesiredTLogCount != -1 ) {
-			result["remote_logs"] = remoteDesiredTLogCount;
-		}
-		if( repopulateRegionAntiQuorum != 0 ) {
-			result["repopulate_anti_quorum"] = repopulateRegionAntiQuorum;
-		}
-		if (autoProxyCount != CLIENT_KNOBS->DEFAULT_AUTO_PROXIES) {
-			result["auto_proxies"] = autoProxyCount;
-		}
-		if (autoGrvProxyCount != CLIENT_KNOBS->DEFAULT_AUTO_GRV_PROXIES) {
-			result["auto_grv_proxies"] = autoGrvProxyCount;
-		}
-		if (autoResolverCount != CLIENT_KNOBS->DEFAULT_AUTO_RESOLVERS) {
-			result["auto_resolvers"] = autoResolverCount;
-		}
-		if (autoDesiredTLogCount != CLIENT_KNOBS->DEFAULT_AUTO_LOGS) {
-			result["auto_logs"] = autoDesiredTLogCount;
-		}
-=======
 	if (regions.size()) {
 		result["regions"] = getRegionJSON();
 	}
->>>>>>> 17c1f0cc
 
 	if (desiredTLogCount != -1 || isOverridden("logs")) {
 		result["logs"] = desiredTLogCount;
 	}
-	if (masterProxyCount != -1 || isOverridden("proxies")) {
-		result["proxies"] = masterProxyCount;
+	if (proxyCount != -1 || isOverridden("proxies")) {
+		result["proxies"] = proxyCount;
+	}
+	if (grvProxyCount != -1 || isOverridden("grv_proxies")) {
+		result["grv_proxies"] = proxyCount;
 	}
 	if (resolverCount != -1 || isOverridden("resolvers")) {
 		result["resolvers"] = resolverCount;
@@ -352,8 +336,11 @@
 	if (repopulateRegionAntiQuorum != 0 || isOverridden("repopulate_anti_quorum")) {
 		result["repopulate_anti_quorum"] = repopulateRegionAntiQuorum;
 	}
-	if (autoMasterProxyCount != CLIENT_KNOBS->DEFAULT_AUTO_PROXIES || isOverridden("auto_proxies")) {
-		result["auto_proxies"] = autoMasterProxyCount;
+	if (autoProxyCount != CLIENT_KNOBS->DEFAULT_AUTO_PROXIES || isOverridden("auto_proxies")) {
+		result["auto_proxies"] = autoProxyCount;
+	}
+	if (autoGrvProxyCount != CLIENT_KNOBS->DEFAULT_AUTO_GRV_PROXIES || isOverridden("auto_grv_proxies")) {
+		result["auto_grv_proxies"] = autoGrvProxyCount;
 	}
 	if (autoResolverCount != CLIENT_KNOBS->DEFAULT_AUTO_RESOLVERS || isOverridden("auto_resolvers")) {
 		result["auto_resolvers"] = autoResolverCount;
@@ -433,7 +420,6 @@
 	if (ck == LiteralStringRef("initialized")) initialized = true;
 	else if (ck == LiteralStringRef("proxies"))
 		parse(&proxyCount, value);
-	// Think about restarting tests
 	else if (ck == LiteralStringRef("grv_proxies"))
 		parse(&grvProxyCount, value);
 	else if (ck == LiteralStringRef("resolvers")) parse(&resolverCount, value);
@@ -447,8 +433,8 @@
 		if(tLogReplicationFactor > 0) {
 			tLogWriteAntiQuorum = std::min(tLogWriteAntiQuorum, tLogReplicationFactor / 2);
 		}
-	} else if (ck == LiteralStringRef("storage_replicas"))
-		parse(&storageTeamSize, value);
+	}
+	else if (ck == LiteralStringRef("storage_replicas")) parse(&storageTeamSize, value);
 	else if (ck == LiteralStringRef("log_version")) {
 		parse((&type), value);
 		type = std::max((int)TLogVersion::MIN_RECRUITABLE, type);
