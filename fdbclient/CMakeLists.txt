--- conflicted
+++ resolved
@@ -1,10 +1,7 @@
 set(FDBCLIENT_SRCS
-<<<<<<< HEAD
   ActorLineageProfiler.h
   ActorLineageProfiler.cpp
-=======
   AnnotateActor.cpp
->>>>>>> eed7419a
   AsyncFileS3BlobStore.actor.cpp
   AsyncFileS3BlobStore.actor.h
   AsyncTaskThread.actor.cpp
