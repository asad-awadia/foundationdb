--- conflicted
+++ resolved
@@ -1416,19 +1416,15 @@
 		    tr, Tuple::makeTuple(tenantEntry.get().assignedCluster.get(), tenantName));
 
 		// Remove the tenant from its tenant group
-<<<<<<< HEAD
-		wait(managementClusterRemoveTenantFromGroup(tr, tenantName, tenantEntry.get(), clusterMetadata));
-
+		wait(managementClusterRemoveTenantFromGroup(
+		    tr, self->tenantName, tenantEntry.get(), self->ctx.dataClusterMetadata.get()));
+		
 		// If pair is present, and this is not already a pair delete, call this function recursively
 		if (!pairDelete && self->pairName.present()) {
 			wait(self->ctx.runManagementTransaction([self = self](Reference<typename DB::TransactionT> tr) {
 				return deleteTenantFromManagementCluster(self, tr, true);
 			}));
 		}
-=======
-		wait(managementClusterRemoveTenantFromGroup(
-		    tr, self->tenantName, tenantEntry.get(), self->ctx.dataClusterMetadata.get()));
->>>>>>> 41f519c3
 
 		return Void();
 	}
