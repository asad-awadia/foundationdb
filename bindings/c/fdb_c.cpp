--- conflicted
+++ resolved
@@ -228,13 +228,13 @@
 }
 
 extern "C" DLLEXPORT
-<<<<<<< HEAD
+fdb_error_t fdb_future_get_uint64(FDBFuture *f, uint64_t *out) {
+	CATCH_AND_RETURN( *out = TSAV(uint64_t, f)->get(); );
+}
+
+extern "C" DLLEXPORT
 fdb_error_t fdb_future_get_bool( FDBFuture* f, bool* out_value ) {
 	CATCH_AND_RETURN( *out_value = TSAV(bool, f)->get(); );
-=======
-fdb_error_t fdb_future_get_uint64(FDBFuture *f, uint64_t *out) {
-	CATCH_AND_RETURN( *out = TSAV(uint64_t, f)->get(); );
->>>>>>> 0254869d
 }
 
 extern "C" DLLEXPORT
